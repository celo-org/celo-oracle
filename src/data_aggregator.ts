--- conflicted
+++ resolved
@@ -47,13 +47,10 @@
       return new BitsoAdapter(config)
     case Exchange.NOVADAX:
       return new NovaDaxAdapter(config)
-<<<<<<< HEAD
     case Exchange.GEMINI:
       return new GeminiAdapter(config)
-=======
     case Exchange.KRAKEN:
       return new KrakenAdapter(config)
->>>>>>> ccf6da9d
   }
 }
 
