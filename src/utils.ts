import { CeloContract, CeloToken, ContractKit } from '@celo/contractkit'
import { ErrorContext, MetricCollector } from './metric_collector'

import BigNumber from 'bignumber.js'
import Logger from 'bunyan'
import { ReportTarget } from '@celo/contractkit/lib/wrappers/SortedOracles'
import Web3 from 'web3'
import { min } from 'mathjs'

export const MS_PER_SECOND = 1000
export const MS_PER_MINUTE = 60 * MS_PER_SECOND

const BYTES_PER_MB = 1000000

export type RequiredKeysOfType<T, KeyType> = {
  [K in keyof Required<T>]: T[K] extends KeyType ? K : never
}[keyof Required<T>]

export enum ReportStrategy {
  /**
   * The oracle has an assigned block that triggers report and expiry attempts
   */
  BLOCK_BASED = 'BLOCK_BASED',
}

export enum Exchange {
  BINANCE = 'BINANCE',
  BINANCEUS = 'BINANCEUS',
  BITTREX = 'BITTREX',
  COINBASE = 'COINBASE',
  OKCOIN = 'OKCOIN',
  BITSO = 'BITSO',
  NOVADAX = 'NOVADAX',
  GEMINI = 'GEMINI',
  KRAKEN = 'KRAKEN',
  KUCOIN = 'KUCOIN',
  BITSTAMP = 'BITSTAMP',
  MERCADO = 'MERCADO',
  OKX = 'OKX',
  WHITEBIT = 'WHITEBIT',
  BITGET = 'BITGET',
  BITMART = 'BITMART',
  ALPHAVANTAGE = 'ALPHAVANTAGE',
}

export enum ExternalCurrency {
  USD = 'USD',
  BTC = 'BTC',
  EUR = 'EUR',
  USDT = 'USDT',
  BRL = 'BRL',
  BUSD = 'BUSD',
  USDC = 'USDC',
  EUROC = 'EUROC',
  XOF = 'XOF',
}

export type Currency = ExternalCurrency | CeloToken

export enum OracleCurrencyPair {
  CELOUSD = 'CELOUSD',
  CELOEUR = 'CELOEUR',
  CELOBTC = 'CELOBTC',
  CELOBRL = 'CELOBRL',
  CELOXOF = 'CELOXOF',
  BTCEUR = 'BTCEUR',
  CELOUSDT = 'CELOUSDT',
  CELOBUSD = 'CELOBUSD',
  EURUSDT = 'EURUSDT',
  BTCUSD = 'BTCUSD',
  BTCUSDT = 'BTCUSDT',
  BTCBRL = 'BTCBRL',
  USDTUSD = 'USDTUSD',
  USDTUSDC = 'USDTUSDC',
  USDTEUR = 'USDTEUR',
  USDTBRL = 'USDTBRL',
  BUSDBRL = 'BUSDBRL',
  BUSDUSD = 'BUSDUSD',
  USDBRL = 'USDBRL',
  USDCUSD = 'USDCUSD',
  USDCEUR = 'USDCEUR',
  USDCBRL = 'USDCBRL',
  USDCUSDT = 'USDCUSDT',
  EURUSD = 'EURUSD',
  BTCUSDC = 'BTCUSDC',
  EUROCEUR = 'EUROCEUR',
  EUROCUSDC = 'EUROCUSDC',
<<<<<<< HEAD
  EURXOF = 'EURXOF',
  USDXOF = 'USDXOF',
=======
  EUROCUSD = 'EUROCUSD',
>>>>>>> a286120d
}

export const CoreCurrencyPair: OracleCurrencyPair[] = [
  OracleCurrencyPair.CELOEUR,
  OracleCurrencyPair.CELOUSD,
  OracleCurrencyPair.CELOBRL,
  OracleCurrencyPair.CELOXOF,
]

export const CurrencyPairBaseQuote: Record<
  OracleCurrencyPair,
  { base: Currency; quote: Currency }
> = {
  [OracleCurrencyPair.CELOUSD]: { base: CeloContract.GoldToken, quote: ExternalCurrency.USD },
  [OracleCurrencyPair.CELOBTC]: { base: CeloContract.GoldToken, quote: ExternalCurrency.BTC },
  [OracleCurrencyPair.CELOEUR]: { base: CeloContract.GoldToken, quote: ExternalCurrency.EUR },
  [OracleCurrencyPair.CELOBRL]: { base: CeloContract.GoldToken, quote: ExternalCurrency.BRL },
  [OracleCurrencyPair.CELOXOF]: { base: CeloContract.GoldToken, quote: ExternalCurrency.XOF },
  [OracleCurrencyPair.BTCEUR]: { base: ExternalCurrency.BTC, quote: ExternalCurrency.EUR },
  [OracleCurrencyPair.CELOUSDT]: { base: CeloContract.GoldToken, quote: ExternalCurrency.USDT },
  [OracleCurrencyPair.CELOBUSD]: { base: CeloContract.GoldToken, quote: ExternalCurrency.BUSD },
  [OracleCurrencyPair.EURUSDT]: { base: ExternalCurrency.EUR, quote: ExternalCurrency.USDT },
  [OracleCurrencyPair.USDTUSD]: { base: ExternalCurrency.USDT, quote: ExternalCurrency.USD },
  [OracleCurrencyPair.USDTUSDC]: { base: ExternalCurrency.USDT, quote: ExternalCurrency.USDC },
  [OracleCurrencyPair.USDTEUR]: { base: ExternalCurrency.USDT, quote: ExternalCurrency.EUR },
  [OracleCurrencyPair.BTCUSD]: { base: ExternalCurrency.BTC, quote: ExternalCurrency.USD },
  [OracleCurrencyPair.BTCBRL]: { base: ExternalCurrency.BTC, quote: ExternalCurrency.BRL },
  [OracleCurrencyPair.USDTBRL]: { base: ExternalCurrency.USDT, quote: ExternalCurrency.BRL },
  [OracleCurrencyPair.BUSDBRL]: { base: ExternalCurrency.BUSD, quote: ExternalCurrency.BRL },
  [OracleCurrencyPair.BUSDUSD]: { base: ExternalCurrency.BUSD, quote: ExternalCurrency.USD },
  [OracleCurrencyPair.USDBRL]: { base: ExternalCurrency.USD, quote: ExternalCurrency.BRL },
  [OracleCurrencyPair.USDCUSD]: { base: ExternalCurrency.USDC, quote: ExternalCurrency.USD },
  [OracleCurrencyPair.USDCEUR]: { base: ExternalCurrency.USDC, quote: ExternalCurrency.EUR },
  [OracleCurrencyPair.USDCUSDT]: { base: ExternalCurrency.USDC, quote: ExternalCurrency.USDT },
  [OracleCurrencyPair.EURUSD]: { base: ExternalCurrency.EUR, quote: ExternalCurrency.USD },
  [OracleCurrencyPair.BTCUSDT]: { base: ExternalCurrency.BTC, quote: ExternalCurrency.USDT },
  [OracleCurrencyPair.USDCBRL]: { base: ExternalCurrency.USDC, quote: ExternalCurrency.BRL },
  [OracleCurrencyPair.BTCUSDC]: { base: ExternalCurrency.BTC, quote: ExternalCurrency.USDC },
  [OracleCurrencyPair.EUROCEUR]: { base: ExternalCurrency.EUROC, quote: ExternalCurrency.EUR },
  [OracleCurrencyPair.EUROCUSDC]: { base: ExternalCurrency.EUROC, quote: ExternalCurrency.USDC },
<<<<<<< HEAD
  [OracleCurrencyPair.EURXOF]: { base: ExternalCurrency.EUR, quote: ExternalCurrency.XOF },
  [OracleCurrencyPair.USDXOF]: { base: ExternalCurrency.USD, quote: ExternalCurrency.XOF },
=======
  [OracleCurrencyPair.EUROCUSD]: { base: ExternalCurrency.EUROC, quote: ExternalCurrency.USD },
>>>>>>> a286120d
}

export enum AggregationMethod {
  MIDPRICES = 'MIDPRICES',
}

export enum WalletType {
  AWS_HSM = 'AWS_HSM',
  AZURE_HSM = 'AZURE_HSM',
  NODE_ACCOUNT = 'NODE_ACCOUNT',
  PRIVATE_KEY = 'PRIVATE_KEY',
}

export function isCorePair(pair: OracleCurrencyPair) {
  return CoreCurrencyPair.includes(pair)
}

export function nonCorePairIdentifier(pair: OracleCurrencyPair) {
  return Web3.utils.toChecksumAddress(Web3.utils.keccak256(pair).slice(26))
}

/**
 * Determines what address to report to for a given CurrencyPair
 * @param pair the OracleCurrencyPair
 * @param kit an instance of contractkit
 */
export async function reportTargetForCurrencyPair(
  pair: OracleCurrencyPair,
  kit: ContractKit
): Promise<ReportTarget> {
  if (!isCorePair(pair)) {
    return nonCorePairIdentifier(pair)
  } else if (pair === OracleCurrencyPair.CELOUSD) {
    return CeloContract.StableToken
  } else if (pair === OracleCurrencyPair.CELOEUR) {
    // XXX: Workaround until StableTokenEUR makes it fully to ContractKit
    return kit.registry.addressFor('StableTokenEUR' as CeloContract)
  } else if (pair === OracleCurrencyPair.CELOBRL) {
    // Workaround until StableTokenBRL makes it fully to ContractKit.
    return kit.registry.addressFor('StableTokenBRL' as CeloContract)
  } else if (pair === OracleCurrencyPair.CELOXOF) {
    return kit.registry.addressFor('StableTokenXOF' as CeloContract)
  } else {
    throw new Error(`${pair} can not be converted to a ReportTarget`)
  }
}

/**
 * Calculates the number of milliseconds until the next action (ex: reporting,
 * removing expired reports), using the current time, the frequency that action
 * should occur, and the offset for this particular oracle.
 *
 * @param frequencyMs number of milliseconds between times the action should occur
 * @param offsetMs number of milliseconds past an exact multiple of the frequency
 * @param minimumMs the minimum number of ms until the next action. If the next action
 *   is less then minimumMs away from the current time, that action is skipped and instead
 *   the ms until the subsequent action is returned. This prevents an action from being
 *   scheduled too quickly, and covers the case where two reports are unintentionally
 *   scheduled immediately after another. This can happen if msToNextAction is called
 *   too quickly before msAheadOfBase >= offsetMs but offsetMs - msAheadOfBase is very small (~1ms).
 *   See https://github.com/celo-org/celo-oracle/issues/47.
 */
export function msToNextAction(
  frequencyMs: number,
  offsetMs: number,
  minimumMs: number = 100
): number {
  /**
   * "Base" here means a precise moment when the time, as expressed as ms since
   * the unix epoch, is an exact multiple of frequencyMs.
   *
   * For example:
   *   frequencyMs = 5 minutes (5 * 60 * 1000 = 300000)
   *   Date.now() is 1587553154237
   *
   *   The most recent moment when 5 minutes divided evenly into it was
   *   1587552900000 or 272779 milliseconds ago
   *
   * The number of ms ahead of that moment is calculated via the modulo operator.
   */
  const msAheadOfBase = Date.now() % frequencyMs

  /**
   * Calculate how many milliseconds until the next moment when an action should
   * happen. This also takes care off the offset, if there is one.
   */
  let msToAction: number
  // tslint:disable-next-line: prefer-conditional-expression - this is more readable
  if (msAheadOfBase >= offsetMs) {
    msToAction = frequencyMs - msAheadOfBase + offsetMs
  } else {
    msToAction = offsetMs - msAheadOfBase
  }
  // if the number of ms to the next action is too low, skip the next action
  // and instead return the number of ms until the subsequent action
  if (msToAction < minimumMs) {
    msToAction += frequencyMs
  }
  return msToAction
}

/**
 * Converts a value in seconds to milliseconds
 * @param minutes number of minutes
 */
export function minutesToMs(minutes: number) {
  return minutes * MS_PER_MINUTE
}

/**
 * Converts a value in milliseconds to minutes
 */
export function msToMinutes(ms: number) {
  return ms / MS_PER_MINUTE
}

/**
 * Converts a value in milliseconds to seconds
 */
export function msToSeconds(ms: number) {
  return ms / MS_PER_SECOND
}

/**
 * Converts a value in seconds to milliseconds
 * @param seconds
 */
export function secondsToMs(seconds: number): number {
  return seconds * MS_PER_SECOND
}

export function megabytesToBytes(mb: number): number {
  return mb * BYTES_PER_MB
}

/**
 * Calls the function fn and calls onDuration with how long it took in milliseconds
 * for fn's Promise to resolve.
 * @param fn an asynchronous function whose duration to resolve will be kept track of
 * @param onDuration a callback that will be called with the duration in milliseconds it took for fn's Promise to resolve
 * @return the resolved value from fn
 */
export async function doWithDurationMetric<T>(
  fn: () => Promise<T>,
  onDuration: (duration: number) => void
): Promise<T> {
  const startTime = Date.now()
  const returnValue = await fn()
  const duration = Date.now() - startTime
  onDuration(duration)
  return returnValue
}

/**
 * Tries an async function multiple times with an exponential backoff between retries.
 * @param fn the function to try
 * @param maxTries the maximum number of tries, must be >= 1
 * @param maxBackoffMs the max backoff in ms between retries
 * @param onBackoff a callback for each retry backoff
 * @return a Promise that resolves with the resolved value of the call to fn
 */
export async function tryExponentialBackoff<T>(
  fn: () => Promise<T>,
  maxTries: number,
  baseBackoffMs: number,
  maxBackoffMs: number,
  onBackoff?: (e: Error, backoffMs: number) => void
): Promise<T> {
  if (maxTries < 1) {
    throw Error(`maxTries must be >= 1`)
  }
  let e: Error
  for (let i = 0; i < maxTries; i++) {
    try {
      const returnValue = await fn()
      return returnValue
    } catch (err: any) {
      if (i < maxTries - 1) {
        const backoff = min(2 ** i * baseBackoffMs, maxBackoffMs)
        await sleep(backoff, () => (onBackoff ? onBackoff(e, backoff) : undefined))
      }
      e = err
    }
  }
  throw e!
}

/**
 * Sleeps for a given number of ms
 * @param ms the number of ms to sleep for
 * @param onSleep a callback immediately after starting the sleep. Useful for manipulating timers when testing.
 * @return a Promise that resolves after the sleep is completed
 */
export function sleep(ms: number, onSleep?: () => void): Promise<void> {
  return new Promise((resolve) => {
    setTimeout(resolve, ms)
    if (onSleep) {
      onSleep()
    }
  })
}

/**
 * Given a map of variables, throws if any are undefined.
 * @param variables a map that contains variable names and their corresponding values
 */
export function requireVariables(variables: { [variableName: string]: any }) {
  const undefinedVariableNames = []
  for (const variableName of Object.keys(variables)) {
    if (variables[variableName] === undefined) {
      undefinedVariableNames.push(variableName)
    }
  }
  if (undefinedVariableNames.length) {
    throw Error(`${undefinedVariableNames.join(', ')} not defined`)
  }
}

/**
 * Returns if a value is close to a referenceValue given a toleranceRatio
 * @param referenceValue the reference value to compare value to
 * @param value the value to compare to the reference value
 * @param toleranceRatio a multiplier to determine the tolerance of values relative to referenceValue
 * @return if value is within the range [referenceValue * (1 - toleranceRatio), referenceValue * (1 + toleranceRatio)]
 */
export function isWithinTolerance(
  referenceValue: BigNumber,
  value: BigNumber,
  toleranceRatio: BigNumber
) {
  const one = new BigNumber(1)
  const maxPercent = one.plus(toleranceRatio)
  const maxValue = referenceValue.times(maxPercent)
  const minPercent = one.minus(toleranceRatio)
  const minValue = referenceValue.times(minPercent)
  return value.isGreaterThanOrEqualTo(minValue) && value.isLessThanOrEqualTo(maxValue)
}

/**
 * Returns if a value is outside a given tolerance from a referenceValue
 * @param referenceValue the reference value to compare value to
 * @param value the value to compare to the reference value
 * @param toleranceRatio a multiplier to determine the tolerance of values relative to referenceValue
 * @return if value is outside the inclusive range [referenceValue * (1 - toleranceRatio), referenceValue * (1 + toleranceRatio)]
 */
export function isOutsideTolerance(
  referenceValue: BigNumber,
  value: BigNumber,
  toleranceRatio: BigNumber
) {
  return !isWithinTolerance(referenceValue, value, toleranceRatio)
}

export enum PromiseStatus {
  RESOLVED = 'RESOLVED',
  REJECTED = 'REJECTED',
}

export type SettledPromise =
  | {
      status: PromiseStatus.RESOLVED
      value: any
    }
  | {
      status: PromiseStatus.REJECTED
      value: Error
    }

/**
 * Waits for all promises to complete, whether resolved or rejected.
 * Doesn't throw.
 */
export function allSettled(promises: Promise<any>[]): Promise<SettledPromise[]> {
  return Promise.all(
    promises.map((promise) =>
      promise
        .then((value: any) => ({
          status: PromiseStatus.RESOLVED,
          value,
        }))
        .catch((value: Error) => ({
          status: PromiseStatus.REJECTED,
          value,
        }))
    )
  )
}

export type ErrorWrapper = {
  context: ErrorContext
  logger?: Logger
  logMsg?: string | any[]
  logObj?: object
  metricCollector?: MetricCollector
  swallowError: boolean
}

export type ErrorFnWrapper<T> = ErrorWrapper & {
  fn: () => T
}

/**
 * onError will optionally log an error and record the error metric
 */
export function onError(err: Error, errorFnWrapper: ErrorWrapper) {
  const { context, logger, logMsg, logObj, metricCollector } = errorFnWrapper
  logger?.error(
    {
      ...logObj,
      err,
      errorContext: context,
    },
    logMsg ? logMsg : 'An error occurred'
  )
  metricCollector?.error(context)
  // If we aren't swallowing the error, throw it again
  if (!errorFnWrapper.swallowError) {
    throw err
  }
}

/**
 * doWithErrorContext will perform a function and call onError if the function throws
 */
export function doFnWithErrorContext<T>(
  errorFnWrapper: { swallowError: false } & ErrorFnWrapper<T>
): T
export function doFnWithErrorContext<T>(
  errorFnWrapper: { swallowError: true } & ErrorFnWrapper<T>
): T | undefined
export function doFnWithErrorContext<T>(errorFnWrapper: ErrorFnWrapper<T>): T | undefined {
  try {
    return errorFnWrapper.fn()
  } catch (err: any) {
    onError(err, errorFnWrapper)
  }
}

/**
 * doWithErrorContext will perform an async function and call onError if it rejects.
 * If swallow is true and the async function rejected, then `undefined` is resolved.
 */
export async function doAsyncFnWithErrorContext<T>(
  errorFnWrapper: { swallowError: false } & ErrorFnWrapper<Promise<T>>
): Promise<T>
export async function doAsyncFnWithErrorContext<T>(
  errorFnWrapper: { swallowError: true } & ErrorFnWrapper<Promise<T>>
): Promise<T | undefined>
export async function doAsyncFnWithErrorContext<T>(
  errorFnWrapper: ErrorFnWrapper<Promise<T>>
): Promise<T | undefined> {
  try {
    return await errorFnWrapper.fn()
  } catch (err: any) {
    onError(err, errorFnWrapper)
  }
}<|MERGE_RESOLUTION|>--- conflicted
+++ resolved
@@ -85,12 +85,9 @@
   BTCUSDC = 'BTCUSDC',
   EUROCEUR = 'EUROCEUR',
   EUROCUSDC = 'EUROCUSDC',
-<<<<<<< HEAD
+  EUROCUSD = 'EUROCUSD',
   EURXOF = 'EURXOF',
   USDXOF = 'USDXOF',
-=======
-  EUROCUSD = 'EUROCUSD',
->>>>>>> a286120d
 }
 
 export const CoreCurrencyPair: OracleCurrencyPair[] = [
@@ -131,12 +128,9 @@
   [OracleCurrencyPair.BTCUSDC]: { base: ExternalCurrency.BTC, quote: ExternalCurrency.USDC },
   [OracleCurrencyPair.EUROCEUR]: { base: ExternalCurrency.EUROC, quote: ExternalCurrency.EUR },
   [OracleCurrencyPair.EUROCUSDC]: { base: ExternalCurrency.EUROC, quote: ExternalCurrency.USDC },
-<<<<<<< HEAD
+  [OracleCurrencyPair.EUROCUSD]: { base: ExternalCurrency.EUROC, quote: ExternalCurrency.USD },
   [OracleCurrencyPair.EURXOF]: { base: ExternalCurrency.EUR, quote: ExternalCurrency.XOF },
   [OracleCurrencyPair.USDXOF]: { base: ExternalCurrency.USD, quote: ExternalCurrency.XOF },
-=======
-  [OracleCurrencyPair.EUROCUSD]: { base: ExternalCurrency.EUROC, quote: ExternalCurrency.USD },
->>>>>>> a286120d
 }
 
 export enum AggregationMethod {
