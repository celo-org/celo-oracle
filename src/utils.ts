import { CeloContract, CeloToken, ContractKit } from '@celo/contractkit'
import { ReportTarget } from '@celo/contractkit/lib/wrappers/SortedOracles'
import BigNumber from 'bignumber.js'
import Logger from 'bunyan'
import { min } from 'mathjs'
import Web3 from 'web3'
import { ErrorContext, MetricCollector } from './metric_collector'

export const MS_PER_SECOND = 1000
export const MS_PER_MINUTE = 60 * MS_PER_SECOND

const BYTES_PER_MB = 1000000

export type RequiredKeysOfType<T, KeyType> = {
  [K in keyof Required<T>]: T[K] extends KeyType ? K : never
}[keyof Required<T>]

export enum ReportStrategy {
  /**
   * The oracle has an assigned block that triggers report and expiry attempts
   */
  BLOCK_BASED = 'BLOCK_BASED',
}

export enum Exchange {
  BINANCE = 'BINANCE',
  BINANCEUS = 'BINANCEUS',
  BITTREX = 'BITTREX',
  COINBASE = 'COINBASE',
  OKCOIN = 'OKCOIN',
  BITSO = 'BITSO',
  NOVADAX = 'NOVADAX',
<<<<<<< HEAD
  GEMINI = 'GEMINI'
=======
  KRAKEN = 'KRAKEN',
>>>>>>> ccf6da9d
}

export enum ExternalCurrency {
  USD = 'USD',
  BTC = 'BTC',
  EUR = 'EUR',
  USDT = 'USDT',
  BRL = 'BRL',
  BUSD = 'BUSD',
  USDC = 'USDC',
}

export type Currency = ExternalCurrency | CeloToken

export enum OracleCurrencyPair {
  CELOUSD = 'CELOUSD',
  CELOEUR = 'CELOEUR',
  CELOBTC = 'CELOBTC',
  CELOBRL = 'CELOBRL',
  BTCEUR = 'BTCEUR',
  CELOUSDT = 'CELOUSDT',
  CELOBUSD = 'CELOBUSD',
  EURUSDT = 'EURUSDT',
  BTCUSD = 'BTCUSD',
  BTCBRL = 'BTCBRL',
  USDTUSD = 'USDTUSD',
  USDTEUR = 'USDTEUR',
  USDTBRL = 'USDTBRL',
  BUSDBRL = 'BUSDBRL',
  BUSDUSD = 'BUSDUSD',
  USDBRL = 'USDBRL',
  USDCUSD = 'USDCUSD',
}

export const CoreCurrencyPair: OracleCurrencyPair[] = [
  OracleCurrencyPair.CELOEUR,
  OracleCurrencyPair.CELOUSD,
  OracleCurrencyPair.CELOBRL,
]

export const CurrencyPairBaseQuote: Record<
  OracleCurrencyPair,
  { base: Currency; quote: Currency }
> = {
  [OracleCurrencyPair.CELOUSD]: { base: CeloContract.GoldToken, quote: ExternalCurrency.USD },
  [OracleCurrencyPair.CELOBTC]: { base: CeloContract.GoldToken, quote: ExternalCurrency.BTC },
  [OracleCurrencyPair.CELOEUR]: { base: CeloContract.GoldToken, quote: ExternalCurrency.EUR },
  [OracleCurrencyPair.CELOBRL]: { base: CeloContract.GoldToken, quote: ExternalCurrency.BRL },
  [OracleCurrencyPair.BTCEUR]: { base: ExternalCurrency.BTC, quote: ExternalCurrency.EUR },
  [OracleCurrencyPair.CELOUSDT]: { base: CeloContract.GoldToken, quote: ExternalCurrency.USDT },
  [OracleCurrencyPair.CELOBUSD]: { base: CeloContract.GoldToken, quote: ExternalCurrency.BUSD },
  [OracleCurrencyPair.EURUSDT]: { base: ExternalCurrency.EUR, quote: ExternalCurrency.USDT },
  [OracleCurrencyPair.USDTUSD]: { base: ExternalCurrency.USDT, quote: ExternalCurrency.USD },
  [OracleCurrencyPair.USDTEUR]: { base: ExternalCurrency.USDT, quote: ExternalCurrency.EUR },
  [OracleCurrencyPair.BTCUSD]: { base: ExternalCurrency.BTC, quote: ExternalCurrency.USD },
  [OracleCurrencyPair.BTCBRL]: { base: ExternalCurrency.BTC, quote: ExternalCurrency.BRL },
  [OracleCurrencyPair.USDTBRL]: { base: ExternalCurrency.USDT, quote: ExternalCurrency.BRL },
  [OracleCurrencyPair.BUSDBRL]: { base: ExternalCurrency.BUSD, quote: ExternalCurrency.BRL },
  [OracleCurrencyPair.BUSDUSD]: { base: ExternalCurrency.BUSD, quote: ExternalCurrency.USD },
  [OracleCurrencyPair.USDBRL]: { base: ExternalCurrency.USD, quote: ExternalCurrency.BRL },
  [OracleCurrencyPair.USDCUSD]: { base: ExternalCurrency.USDC, quote: ExternalCurrency.USD },
}

export enum AggregationMethod {
  MIDPRICES = 'MIDPRICES',
}

export enum WalletType {
  AWS_HSM = 'AWS_HSM',
  AZURE_HSM = 'AZURE_HSM',
  NODE_ACCOUNT = 'NODE_ACCOUNT',
  PRIVATE_KEY = 'PRIVATE_KEY',
}

export function isCorePair(pair: OracleCurrencyPair) {
  return CoreCurrencyPair.includes(pair)
}

export function nonCorePairIdentifier(pair: OracleCurrencyPair) {
  return Web3.utils.toChecksumAddress(Web3.utils.keccak256(pair).slice(26))
}

/**
 * Determines what address to report to for a given CurrencyPair
 * @param pair the OracleCurrencyPair
 * @param kit an instance of contractkit
 */
export async function reportTargetForCurrencyPair(
  pair: OracleCurrencyPair,
  kit: ContractKit
): Promise<ReportTarget> {
  if (!isCorePair(pair)) {
    return nonCorePairIdentifier(pair)
  } else if (pair === OracleCurrencyPair.CELOUSD) {
    return CeloContract.StableToken
  } else if (pair === OracleCurrencyPair.CELOEUR) {
    // XXX: Workaround until StableTokenEUR makes it fully to ContractKit
    return kit.registry.addressFor('StableTokenEUR' as CeloContract)
  } else if (pair === OracleCurrencyPair.CELOBRL) {
    // Workaround until StableTokenBRL makes it fully to ContractKit.
    return kit.registry.addressFor('StableTokenBRL' as CeloContract)
  } else {
    throw new Error(`${pair} can not be converted to a ReportTarget`)
  }
}

/**
 * Calculates the number of milliseconds until the next action (ex: reporting,
 * removing expired reports), using the current time, the frequency that action
 * should occur, and the offset for this particular oracle.
 *
 * @param frequencyMs number of milliseconds between times the action should occur
 * @param offsetMs number of milliseconds past an exact multiple of the frequency
 * @param minimumMs the minimum number of ms until the next action. If the next action
 *   is less then minimumMs away from the current time, that action is skipped and instead
 *   the ms until the subsequent action is returned. This prevents an action from being
 *   scheduled too quickly, and covers the case where two reports are unintentionally
 *   scheduled immediately after another. This can happen if msToNextAction is called
 *   too quickly before msAheadOfBase >= offsetMs but offsetMs - msAheadOfBase is very small (~1ms).
 *   See https://github.com/celo-org/celo-oracle/issues/47.
 */
export function msToNextAction(
  frequencyMs: number,
  offsetMs: number,
  minimumMs: number = 100
): number {
  /**
   * "Base" here means a precise moment when the time, as expressed as ms since
   * the unix epoch, is an exact multiple of frequencyMs.
   *
   * For example:
   *   frequencyMs = 5 minutes (5 * 60 * 1000 = 300000)
   *   Date.now() is 1587553154237
   *
   *   The most recent moment when 5 minutes divided evenly into it was
   *   1587552900000 or 272779 milliseconds ago
   *
   * The number of ms ahead of that moment is calculated via the modulo operator.
   */
  const msAheadOfBase = Date.now() % frequencyMs

  /**
   * Calculate how many milliseconds until the next moment when an action should
   * happen. This also takes care off the offset, if there is one.
   */
  let msToAction: number
  // tslint:disable-next-line: prefer-conditional-expression - this is more readable
  if (msAheadOfBase >= offsetMs) {
    msToAction = frequencyMs - msAheadOfBase + offsetMs
  } else {
    msToAction = offsetMs - msAheadOfBase
  }
  // if the number of ms to the next action is too low, skip the next action
  // and instead return the number of ms until the subsequent action
  if (msToAction < minimumMs) {
    msToAction += frequencyMs
  }
  return msToAction
}

/**
 * Converts a value in seconds to milliseconds
 * @param minutes number of minutes
 */
export function minutesToMs(minutes: number) {
  return minutes * MS_PER_MINUTE
}

/**
 * Converts a value in milliseconds to minutes
 */
export function msToMinutes(ms: number) {
  return ms / MS_PER_MINUTE
}

/**
 * Converts a value in milliseconds to seconds
 */
export function msToSeconds(ms: number) {
  return ms / MS_PER_SECOND
}

/**
 * Converts a value in seconds to milliseconds
 * @param seconds
 */
export function secondsToMs(seconds: number): number {
  return seconds * MS_PER_SECOND
}

export function megabytesToBytes(mb: number): number {
  return mb * BYTES_PER_MB
}

/**
 * Calls the function fn and calls onDuration with how long it took in milliseconds
 * for fn's Promise to resolve.
 * @param fn an asynchronous function whose duration to resolve will be kept track of
 * @param onDuration a callback that will be called with the duration in milliseconds it took for fn's Promise to resolve
 * @return the resolved value from fn
 */
export async function doWithDurationMetric<T>(
  fn: () => Promise<T>,
  onDuration: (duration: number) => void
): Promise<T> {
  const startTime = Date.now()
  const returnValue = await fn()
  const duration = Date.now() - startTime
  onDuration(duration)
  return returnValue
}

/**
 * Tries an async function multiple times with an exponential backoff between retries.
 * @param fn the function to try
 * @param maxTries the maximum number of tries, must be >= 1
 * @param maxBackoffMs the max backoff in ms between retries
 * @param onBackoff a callback for each retry backoff
 * @return a Promise that resolves with the resolved value of the call to fn
 */
export async function tryExponentialBackoff<T>(
  fn: () => Promise<T>,
  maxTries: number,
  baseBackoffMs: number,
  maxBackoffMs: number,
  onBackoff?: (e: Error, backoffMs: number) => void
): Promise<T> {
  if (maxTries < 1) {
    throw Error(`maxTries must be >= 1`)
  }
  let e: Error
  for (let i = 0; i < maxTries; i++) {
    try {
      const returnValue = await fn()
      return returnValue
    } catch (err: any) {
      if (i < maxTries - 1) {
        const backoff = min(2 ** i * baseBackoffMs, maxBackoffMs)
        await sleep(backoff, () => (onBackoff ? onBackoff(e, backoff) : undefined))
      }
      e = err
    }
  }
  throw e!
}

/**
 * Sleeps for a given number of ms
 * @param ms the number of ms to sleep for
 * @param onSleep a callback immediately after starting the sleep. Useful for manipulating timers when testing.
 * @return a Promise that resolves after the sleep is completed
 */
export function sleep(ms: number, onSleep?: () => void): Promise<void> {
  return new Promise((resolve) => {
    setTimeout(resolve, ms)
    if (onSleep) {
      onSleep()
    }
  })
}

/**
 * Given a map of variables, throws if any are undefined.
 * @param variables a map that contains variable names and their corresponding values
 */
export function requireVariables(variables: { [variableName: string]: any }) {
  const undefinedVariableNames = []
  for (const variableName of Object.keys(variables)) {
    if (variables[variableName] === undefined) {
      undefinedVariableNames.push(variableName)
    }
  }
  if (undefinedVariableNames.length) {
    throw Error(`${undefinedVariableNames.join(', ')} not defined`)
  }
}

/**
 * Returns if a value is close to a referenceValue given a toleranceRatio
 * @param referenceValue the reference value to compare value to
 * @param value the value to compare to the reference value
 * @param toleranceRatio a multiplier to determine the tolerance of values relative to referenceValue
 * @return if value is within the range [referenceValue * (1 - toleranceRatio), referenceValue * (1 + toleranceRatio)]
 */
export function isWithinTolerance(
  referenceValue: BigNumber,
  value: BigNumber,
  toleranceRatio: BigNumber
) {
  const one = new BigNumber(1)
  const maxPercent = one.plus(toleranceRatio)
  const maxValue = referenceValue.times(maxPercent)
  const minPercent = one.minus(toleranceRatio)
  const minValue = referenceValue.times(minPercent)
  return value.isGreaterThanOrEqualTo(minValue) && value.isLessThanOrEqualTo(maxValue)
}

/**
 * Returns if a value is outside a given tolerance from a referenceValue
 * @param referenceValue the reference value to compare value to
 * @param value the value to compare to the reference value
 * @param toleranceRatio a multiplier to determine the tolerance of values relative to referenceValue
 * @return if value is outside the inclusive range [referenceValue * (1 - toleranceRatio), referenceValue * (1 + toleranceRatio)]
 */
export function isOutsideTolerance(
  referenceValue: BigNumber,
  value: BigNumber,
  toleranceRatio: BigNumber
) {
  return !isWithinTolerance(referenceValue, value, toleranceRatio)
}

export enum PromiseStatus {
  RESOLVED = 'RESOLVED',
  REJECTED = 'REJECTED',
}

export type SettledPromise =
  | {
      status: PromiseStatus.RESOLVED
      value: any
    }
  | {
      status: PromiseStatus.REJECTED
      value: Error
    }

/**
 * Waits for all promises to complete, whether resolved or rejected.
 * Doesn't throw.
 */
export function allSettled(promises: Promise<any>[]): Promise<SettledPromise[]> {
  return Promise.all(
    promises.map((promise) =>
      promise
        .then((value: any) => ({
          status: PromiseStatus.RESOLVED,
          value,
        }))
        .catch((value: Error) => ({
          status: PromiseStatus.REJECTED,
          value,
        }))
    )
  )
}

export type ErrorWrapper = {
  context: ErrorContext
  logger?: Logger
  logMsg?: string | any[]
  logObj?: object
  metricCollector?: MetricCollector
  swallowError: boolean
}

export type ErrorFnWrapper<T> = ErrorWrapper & {
  fn: () => T
}

/**
 * onError will optionally log an error and record the error metric
 */
export function onError(err: Error, errorFnWrapper: ErrorWrapper) {
  const { context, logger, logMsg, logObj, metricCollector } = errorFnWrapper
  logger?.error(
    {
      ...logObj,
      err,
      errorContext: context,
    },
    logMsg ? logMsg : 'An error occurred'
  )
  metricCollector?.error(context)
  // If we aren't swallowing the error, throw it again
  if (!errorFnWrapper.swallowError) {
    throw err
  }
}

/**
 * doWithErrorContext will perform a function and call onError if the function throws
 */
export function doFnWithErrorContext<T>(
  errorFnWrapper: { swallowError: false } & ErrorFnWrapper<T>
): T
export function doFnWithErrorContext<T>(
  errorFnWrapper: { swallowError: true } & ErrorFnWrapper<T>
): T | undefined
export function doFnWithErrorContext<T>(errorFnWrapper: ErrorFnWrapper<T>): T | undefined {
  try {
    return errorFnWrapper.fn()
  } catch (err: any) {
    onError(err, errorFnWrapper)
  }
}

/**
 * doWithErrorContext will perform an async function and call onError if it rejects.
 * If swallow is true and the async function rejected, then `undefined` is resolved.
 */
export async function doAsyncFnWithErrorContext<T>(
  errorFnWrapper: { swallowError: false } & ErrorFnWrapper<Promise<T>>
): Promise<T>
export async function doAsyncFnWithErrorContext<T>(
  errorFnWrapper: { swallowError: true } & ErrorFnWrapper<Promise<T>>
): Promise<T | undefined>
export async function doAsyncFnWithErrorContext<T>(
  errorFnWrapper: ErrorFnWrapper<Promise<T>>
): Promise<T | undefined> {
  try {
    return await errorFnWrapper.fn()
  } catch (err: any) {
    onError(err, errorFnWrapper)
  }
}<|MERGE_RESOLUTION|>--- conflicted
+++ resolved
@@ -30,11 +30,8 @@
   OKCOIN = 'OKCOIN',
   BITSO = 'BITSO',
   NOVADAX = 'NOVADAX',
-<<<<<<< HEAD
-  GEMINI = 'GEMINI'
-=======
+  GEMINI = 'GEMINI',
   KRAKEN = 'KRAKEN',
->>>>>>> ccf6da9d
 }
 
 export enum ExternalCurrency {
